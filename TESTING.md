--- conflicted
+++ resolved
@@ -66,17 +66,6 @@
 2. Start a new consultation or open an existing consultation with generated clinical plan
 3. Switch to the "Differentials" tab in the consultation modal
 4. Verify that if there are 5 differential diagnoses:
-<<<<<<< HEAD
-   - All cards are rendered (check console for count if needed)
-   - The list is vertically scrollable
-   - All 5 cards can be accessed through scrolling
-   - The scroll container has proper height constraints
-   - No content is cut off or inaccessible
-
-**Expected Result**: All differential diagnosis cards should be accessible through smooth vertical scrolling within the modal container.
-
-**Last Verified**: December 2024 - Issue fixed
-=======
    - All cards are rendered and accessible
    - The header ("Differential Diagnoses" + count) remains fixed at top
    - The list is vertically scrollable using mouse wheel or scrollbar
@@ -95,7 +84,6 @@
 - Test in demo mode to ensure scrolling works when editing is disabled
 
 **Last Verified**: July 2024 - Fix implemented and verified
->>>>>>> b49499e0
 
 ---
 
