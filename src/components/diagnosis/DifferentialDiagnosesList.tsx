--- conflicted
+++ resolved
@@ -53,11 +53,7 @@
   const displayedDiagnoses = diagnoses.slice(0, maxCount);
 
   return (
-<<<<<<< HEAD
-    <div className={`w-full h-full flex flex-col ${className}`}>
-=======
     <div className={`w-full flex flex-col ${className}`}>
->>>>>>> b49499e0
       {/* Header - Fixed at top */}
       <div className="flex-shrink-0 flex items-center justify-between mb-4">
         <div>
