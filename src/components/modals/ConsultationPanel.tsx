'use client';

import React, { useEffect, useState, useCallback, useRef } from 'react';
import { createPortal } from 'react-dom';
import { Button } from '@/components/ui/button';
import { Input } from '@/components/ui/input';
import { Label } from '@/components/ui/label';
import { Textarea } from '@/components/ui/textarea';
import { X } from '@phosphor-icons/react';
import { Mic } from 'lucide-react';
import { format } from 'date-fns';
<<<<<<< HEAD
import { cn } from '@/lib/utils';
=======
import { Textarea } from '@/components/ui/textarea';
>>>>>>> b8f278ee
import type { Patient, Encounter } from '@/lib/types';
import { supabaseDataService } from '@/lib/supabaseDataService';
import { useToast } from '@/hooks/use-toast';
import DatePicker from 'react-datepicker';
import 'react-datepicker/dist/react-datepicker.css';

interface ConsultationPanelProps {
  /** Controls open state from parent */
  isOpen: boolean;
  /** Callback when panel should close */
  onClose: () => void;
  /** Patient to create consultation for */
  patient: Patient;
  /** Callback when consultation is successfully created */
  onConsultationCreated?: (encounter: Encounter) => void;
}

// Styled DatePicker component to match the design
const StyledDatePicker = React.forwardRef<any, any>(({ className, ...props }, ref) => (
  <DatePicker
    ref={ref}
    className={cn(
      "flex h-9 w-full rounded-md border border-input bg-background px-3 py-1 text-sm shadow-sm transition-colors file:border-0 file:bg-transparent file:text-sm file:font-medium placeholder:text-muted-foreground focus-visible:outline-none focus-visible:ring-1 focus-visible:ring-ring disabled:cursor-not-allowed disabled:opacity-50",
      className
    )}
    {...props}
  />
));
StyledDatePicker.displayName = "StyledDatePicker";

export default function ConsultationPanel({
  isOpen,
  onClose,
  patient,
  onConsultationCreated
}: ConsultationPanelProps) {
  const { toast } = useToast();
  const [encounter, setEncounter] = useState<Encounter | null>(null);
  const [isCreating, setIsCreating] = useState(false);
  const [mounted, setMounted] = useState(false);
<<<<<<< HEAD
  
  // Form state
  const [reason, setReason] = useState('');
  const [scheduledDate, setScheduledDate] = useState<Date | null>(new Date());
  const [duration, setDuration] = useState<number | null>(30);
=======
  const [started, setStarted] = useState(false);
  const [transcriptText, setTranscriptText] = useState("");
  const transcriptTextareaRef = useRef<HTMLTextAreaElement>(null);
  const [isGeneratingPlan, setIsGeneratingPlan] = useState(false);
  const [diagnosisText, setDiagnosisText] = useState('');
  const [treatmentText, setTreatmentText] = useState('');
  const [activeTab, setActiveTab] = useState('transcript');
  const [planGenerated, setPlanGenerated] = useState(false);
  const [tabBarVisible, setTabBarVisible] = useState(false);
  const [isSaving, setIsSaving] = useState(false);
>>>>>>> b8f278ee

  // Ensure we only render on client side
  useEffect(() => {
    setMounted(true);
  }, []);

  // Auto-focus and cursor positioning for transcript textarea
  useEffect(() => {
    if (started && transcriptTextareaRef.current) {
      transcriptTextareaRef.current.focus();
      const textLength = transcriptText.length;
      transcriptTextareaRef.current.setSelectionRange(textLength, textLength);
      transcriptTextareaRef.current.scrollTop = transcriptTextareaRef.current.scrollHeight;
      console.log('Transcript textarea focused and cursor positioned.', { textLength: transcriptText.length });
    }
  }, [started, transcriptText]);

  // Log transcript length and Clinical Plan button enablement status
  useEffect(() => {
    console.log(`Transcript length: ${transcriptText.length}, Clinical Plan button enabled: ${transcriptText.length >= 10}`);
  }, [transcriptText]);

  // Log active tab changes
  useEffect(() => {
    console.log('Active tab is now:', activeTab);
  }, [activeTab]);

  // Effect to make tab bar visible with a delay for transition
  useEffect(() => {
    if (planGenerated) {
      const timer = setTimeout(() => {
        setTabBarVisible(true);
      }, 50); // Small delay to ensure element is in DOM for transition
      return () => clearTimeout(timer);
    } else {
      setTabBarVisible(false); // Reset if plan is no longer generated (e.g. panel reset)
    }
  }, [planGenerated]);

  const handleClinicalPlan = useCallback(async () => {
    setIsGeneratingPlan(true);
    console.log('handleClinicalPlan started, isGeneratingPlan: true');

    try {
      console.log('Simulating AI/engine call...');
      await new Promise(resolve => setTimeout(resolve, 1000)); // Shortened for testing

      // Simulate an error condition
      if (Math.random() < 0.5) { // Adjust probability as needed for testing
        throw new Error("Simulated AI engine failure!");
      }

      const mockDiagnosis = "Based on the transcript, the preliminary diagnosis is Acute Bronchitis. Common cold symptoms present, with persistent cough.";
      const mockTreatment = "Recommended treatment: Rest, increase fluid intake. Consider over-the-counter cough suppressant. If symptoms worsen or fever develops, schedule a follow-up.";
      
      setDiagnosisText(mockDiagnosis);
      setTreatmentText(mockTreatment);
      setPlanGenerated(true);
      setActiveTab('diagnosis'); // Switch to diagnosis tab on success
      console.log('AI/engine call simulation complete.', { diagnosis: mockDiagnosis, treatment: mockTreatment });

    } catch (error) {
      console.error("Error during clinical plan generation:", error);
      toast({
        title: "Error Generating Plan",
        description: "An unexpected error occurred. Please try again or complete the plan manually.",
        variant: "destructive",
      });
      // setPlanGenerated(false); // Not strictly needed if it's default false and only set true on success
      // setActiveTab('transcript'); // Optionally revert, but default behavior is fine
    } finally {
      setIsGeneratingPlan(false);
      console.log('handleClinicalPlan finished (finally), isGeneratingPlan: false');
    }
  }, [setIsGeneratingPlan, setDiagnosisText, setTreatmentText, setPlanGenerated, setActiveTab, toast]);

  const createEncounter = useCallback(async () => {
    if (!patient?.id || isCreating) return;
    
    setIsCreating(true);
    try {
      const newEncounter = await supabaseDataService.createNewEncounter(patient.id, {
        reason: reason || undefined,
        scheduledStart: scheduledDate ? scheduledDate.toISOString() : new Date().toISOString(),
        duration: duration || undefined,
      });
      
      setEncounter(newEncounter);
      
      if (onConsultationCreated) {
        onConsultationCreated(newEncounter);
      }
    } catch (error) {
      console.error('Failed to create encounter:', error);
      toast({
        title: "Error",
        description: `Failed to create consultation encounter: ${error instanceof Error ? error.message : 'Unknown error'}`,
        variant: "destructive"
      });
      onClose();
    } finally {
      setIsCreating(false);
    }
  }, [patient?.id, isCreating, reason, scheduledDate, duration, onConsultationCreated, onClose, toast]);

  // Reset form when panel opens
  useEffect(() => {
    if (isOpen) {
      setEncounter(null);
      setReason('');
      setScheduledDate(new Date());
      setDuration(30);
    }
  }, [isOpen]);

  const handleClose = useCallback(async () => {
    if (!encounter?.id) {
      console.log('No encounter to save, closing directly.');
      onClose();
      return;
    }
    if (isSaving) return;

    setIsSaving(true);
    console.log('Attempting to save consultation data...', { 
      encounterId: encounter.id, 
      transcript: transcriptText, 
      diagnosis: diagnosisText, 
      treatment: treatmentText 
    });

    try {
      await new Promise(resolve => setTimeout(resolve, 1500)); // Simulate save

      const saveSuccess = Math.random() > 0.3; // 70% chance of success
      if (!saveSuccess) {
        throw new Error("Simulated save failure");
      }

      // Placeholder for actual Supabase call:
      console.log('Placeholder: supabaseDataService.updateEncounterDetails(encounter.id, { transcript, diagnosis, treatment }) would be called here.');
      // await supabaseDataService.updateEncounterDetails(encounter.id, {
      //   transcript: transcriptText,
      //   diagnosis_text: diagnosisText, 
      //   treatment_text: treatmentText,
      // });
      
      console.log('Data saved successfully (simulated).');
      toast({ title: "Consultation Saved", description: "Your changes have been saved." });
      
      // According to notes, don't reset state here, rely on parent unmount/re-init
      onClose(); // Close panel on success

    } catch (error) {
      console.error('Failed to save data:', error);
      toast({
        title: "Save Failed",
        description: "Could not save data. Please try again.",
        variant: "destructive",
      });
      // Do NOT call onClose() here. User can retry or edit.
    } finally {
      setIsSaving(false);
      console.log('Save attempt finished, isSaving set to false.');
    }
  }, [
    encounter, isSaving, transcriptText, diagnosisText, treatmentText, 
    onClose, toast, setIsSaving // Removed commented-out state setters as per instruction
  ]);

  // Handle escape key
  useEffect(() => {
    if (!isOpen) return;
    
    const handleEscape = (e: KeyboardEvent) => {
      if (e.key === 'Escape') {
        handleClose();
      }
    };

    document.addEventListener('keydown', handleEscape);
    return () => document.removeEventListener('keydown', handleEscape);
  }, [isOpen, handleClose]);

  const startVoiceInput = useCallback(() => {
    // In a real app, this would initiate voice recognition.
    console.log("Voice input started - full functionality to be implemented");
    setStarted(true);
    setTranscriptText("Voice input received: (User's speech would go here)");
  }, []);

  // Don't render anything if not mounted (SSR safety) or not open
  if (!mounted || !isOpen) return null;

  const handleStart = () => {
    if (!encounter) {
      createEncounter();
    } else {
      // TODO: Start recording/transcription functionality
      console.log('Starting consultation with encounter:', encounter.id);
    }
  };

  const panelContent = (
    <div className="fixed inset-0 z-50 bg-black/70 backdrop-blur-md flex items-center justify-center p-4">
      <div className="bg-background/95 backdrop-blur-xl border border-border/50 rounded-2xl shadow-2xl relative w-[90%] max-w-lg p-6 max-h-[90vh] overflow-hidden">
        {/* Close button */}
        <Button 
          variant="ghost" 
          size="icon"
          className="absolute top-4 right-4 h-8 w-8 hover:bg-destructive/20"
          onClick={handleClose}
          disabled={isSaving}
        >
          <X className="h-4 w-4" />
        </Button>

        {/* Header */}
        <div className="mb-6">
          <h2 className="text-xl font-semibold mb-2">Start New Consultation</h2>
          <p className="text-sm text-muted-foreground">
            {patient.name || `${patient.firstName || ''} ${patient.lastName || ''}`.trim() || patient.id}
          </p>
        </div>

        {isCreating ? (
          <div className="flex items-center justify-center py-12">
            <div className="text-center">
              <div className="animate-spin rounded-full h-8 w-8 border-b-2 border-primary mx-auto mb-4"></div>
              <p className="text-sm text-muted-foreground">Creating consultation...</p>
            </div>
          </div>
        ) : encounter ? (
          <div className="space-y-4">
            <div className="p-4 bg-green-50 dark:bg-green-950/20 border border-green-200 dark:border-green-800 rounded-lg">
              <p className="text-sm text-green-800 dark:text-green-200 font-medium">
                ✓ Consultation created successfully
              </p>
              <p className="text-xs text-green-600 dark:text-green-400 mt-1">
                ID: {encounter.id.split('_').pop()}
              </p>
            </div>
            
            <div className="flex justify-end gap-3">
              <Button variant="ghost" onClick={handleClose}>
                Cancel
              </Button>
              <Button variant="default" onClick={handleStart}>
                Start
              </Button>
            </div>
          </div>
        ) : (
          <div className="space-y-4">
            {/* Patient Info - Read Only */}
            <div>
              <Label className="text-sm font-semibold">Patient</Label>
              <div className="mt-1 p-3 bg-muted/50 rounded-md border">
                <p className="text-sm font-medium">
                  {patient.name || `${patient.firstName || ''} ${patient.lastName || ''}`.trim() || patient.id}
                </p>
<<<<<<< HEAD
                <p className="text-xs text-muted-foreground">
                  {patient.dateOfBirth && `DOB: ${format(new Date(patient.dateOfBirth), 'MMM dd, yyyy')}`}
                  {patient.gender && ` • ${patient.gender}`}
                </p>
              </div>
            </div>

            {/* Reason for encounter */}
            <div>
              <Label htmlFor="reason" className="text-sm font-semibold">
                Reason for encounter
              </Label>
              <Textarea 
                id="reason"
                placeholder="E.g., joint pain, generalized inflammation, follow-up visit..."
                className="mt-1 text-sm"
                value={reason}
                onChange={(e) => setReason(e.target.value)}
                rows={3}
              />
=======
              </div>
              
              {/* Tab Buttons - Rendered if planGenerated is true, with fade-in animation */}
              {planGenerated && (
                <div className={`transition-opacity duration-500 ${tabBarVisible ? 'opacity-100' : 'opacity-0'}`}>
                  <div className="flex space-x-2 border-b mb-4">
                    <Button 
                      variant={activeTab === 'transcript' ? 'default' : 'ghost'} 
                      onClick={() => setActiveTab('transcript')}
                    >
                      Transcript
                    </Button>
                    <Button 
                      variant={activeTab === 'diagnosis' ? 'default' : 'ghost'} 
                      onClick={() => setActiveTab('diagnosis')}
                    >
                      Diagnosis
                    </Button>
                    <Button 
                      variant={activeTab === 'treatment' ? 'default' : 'ghost'} 
                      onClick={() => setActiveTab('treatment')}
                    >
                      Treatment
                    </Button>
                  </div>
                </div>
              )}

              {/* Conditional rendering for prompt or existing content */}
              {!started && encounter && !isCreating && (
                <div
                  className={`transition-opacity duration-300 ease-in-out ${
                    started ? 'opacity-0' : 'opacity-100'
                  } flex flex-col items-center justify-center p-8 min-h-[300px]`}
                >
                  <p className="text-center text-xl text-foreground/80">
                    Start typing to begin the consultation...
                  </p>
                  <Button variant="secondary" size="lg" className="mt-4" onClick={startVoiceInput}>
                    <Mic className="mr-2 h-5 w-5" />
                    Transcribe Audio
                  </Button>
                </div>
              )}
              
              {started && encounter && !isCreating && (
                <>
                  {planGenerated ? (
                    <div className="mt-0"> {/* Container for tabbed content */}
                      <div key={activeTab} className="animate-fadeIn"> {/* Keyed div for fade-in animation */}
                        {activeTab === 'transcript' && (
                          <Textarea
                            ref={transcriptTextareaRef}
                            value={transcriptText}
                            onChange={(e) => setTranscriptText(e.target.value)}
                            placeholder="Document the conversation here..."
                            className="w-full min-h-[40vh] h-64 resize-none p-4 text-base bg-transparent outline-none border border-border/30 rounded-md focus:ring-1 focus:ring-ring"
                          />
                        )}
                        {activeTab === 'diagnosis' && (
                          <Textarea
                            value={diagnosisText}
                            onChange={(e) => setDiagnosisText(e.target.value)}
                            placeholder="Enter diagnosis details here..."
                            className="w-full min-h-[40vh] h-64 resize-none p-4 text-base bg-transparent outline-none border border-border/30 rounded-md focus:ring-1 focus:ring-ring"
                            autoFocus
                          />
                        )}
                        {activeTab === 'treatment' && (
                          <Textarea
                            value={treatmentText}
                            onChange={(e) => setTreatmentText(e.target.value)}
                            placeholder="Enter treatment plan here..."
                            className="w-full min-h-[40vh] h-64 resize-none p-4 text-base bg-transparent outline-none border border-border/30 rounded-md focus:ring-1 focus:ring-ring"
                            autoFocus
                          />
                        )}
                      </div>
                    </div>
                  ) : (
                    // If plan NOT generated, show only the transcript editor (original behavior)
                    <div
                      className={`transition-opacity duration-300 ease-in-out delay-150 ${
                        !started ? 'opacity-0' : 'opacity-100' // This handles initial fade-in of the editor
                      } bg-background/50 rounded-lg`}
                    >
                      <Textarea
                        ref={transcriptTextareaRef}
                        value={transcriptText}
                          onChange={(e) => setTranscriptText(e.target.value)}
                          placeholder="Document the conversation here..."
                          className="w-full min-h-[40vh] h-64 resize-none p-4 text-base bg-transparent outline-none border border-border/30 rounded-md focus:ring-1 focus:ring-ring"
                        />
                      )}
                      {activeTab === 'diagnosis' && (
                        <Textarea
                          value={diagnosisText}
                          onChange={(e) => setDiagnosisText(e.target.value)}
                          placeholder="Enter diagnosis details here..."
                          className="w-full min-h-[40vh] h-64 resize-none p-4 text-base bg-transparent outline-none border border-border/30 rounded-md focus:ring-1 focus:ring-ring"
                          autoFocus
                        />
                      )}
                      {activeTab === 'treatment' && (
                        <Textarea
                          value={treatmentText}
                          onChange={(e) => setTreatmentText(e.target.value)}
                          placeholder="Enter treatment plan here..."
                          className="w-full min-h-[40vh] h-64 resize-none p-4 text-base bg-transparent outline-none border border-border/30 rounded-md focus:ring-1 focus:ring-ring"
                          autoFocus
                        />
                      )}
                    </div>
                  ) : (
                    // If plan NOT generated, show only the transcript editor (original behavior)
                    <div
                      className={`transition-opacity duration-300 ease-in-out delay-150 ${
                        !started ? 'opacity-0' : 'opacity-100' // This handles initial fade-in of the editor
                      } bg-background/50 rounded-lg`}
                    >
                      <Textarea
                        ref={transcriptTextareaRef}
                        value={transcriptText}
                        onChange={(e) => setTranscriptText(e.target.value)}
                        placeholder="Document the conversation here..."
                        className="w-full min-h-[40vh] h-64 resize-none p-4 text-base bg-transparent outline-none border border-border/30 rounded-md focus:ring-1 focus:ring-ring"
                      />
                    </div>
                  )}
                </>
              )}
              
              <div className="flex justify-end gap-2 mt-6">
                <Button variant="secondary" onClick={handleClose} disabled={isSaving}>
                  {isSaving ? "Saving..." : "Close"}
                </Button>
                <Button 
                  variant="default" 
                  onClick={handleClinicalPlan}
                  disabled={transcriptText.length < 10 || isGeneratingPlan}
                >
                  {isGeneratingPlan ? "Generating..." : "Clinical Plan"}
                </Button>
              </div>
            </div>
          ) : (
            // Fallback if encounter creation fails
            <div className="flex items-center justify-center p-8 min-h-[300px]">
              <p className="text-sm text-muted-foreground">Failed to create consultation. Please try again.</p>
>>>>>>> b8f278ee
            </div>

            {/* Date and time */}
            <div>
              <Label className="text-sm font-semibold">Date and time</Label>
              <StyledDatePicker
                placeholderText={format(new Date(), 'MMM dd, yyyy h:mm aa')}
                selected={scheduledDate}
                onChange={(date: Date | null) => setScheduledDate(date)}
                showTimeSelect
                timeInputLabel="Time:"
                dateFormat="MMM dd, yyyy h:mm aa"
                className="mt-1"
                timeIntervals={15}
                popperClassName="z-[60]"
                showMonthDropdown
                showYearDropdown
                dropdownMode="select"
              />
            </div>

            {/* Duration */}
            <div>
              <Label className="text-sm font-semibold">Duration</Label>
              <select
                value={duration || ''}
                onChange={(e) => setDuration(e.target.value ? parseInt(e.target.value) : null)}
                className={cn(
                  "w-full mt-1 px-3 py-2 border rounded-md bg-background text-sm",
                  !duration ? "text-muted-foreground" : "text-foreground"
                )}
              >
                <option value="" disabled>Select duration</option>
                {Array.from({ length: 24 }, (_, i) => (i + 1) * 5).map(minutes => (
                  <option key={minutes} value={minutes}>{minutes} min</option>
                ))}
              </select>
            </div>

            {/* Action buttons */}
            <div className="flex justify-end gap-3 pt-4">
              <Button variant="ghost" onClick={handleClose}>
                Cancel
              </Button>
              <Button variant="default" onClick={handleStart}>
                Start
              </Button>
            </div>
          </div>
        )}
      </div>
    </div>
  );

  return createPortal(panelContent, document.body);
} <|MERGE_RESOLUTION|>--- conflicted
+++ resolved
@@ -9,11 +9,6 @@
 import { X } from '@phosphor-icons/react';
 import { Mic } from 'lucide-react';
 import { format } from 'date-fns';
-<<<<<<< HEAD
-import { cn } from '@/lib/utils';
-=======
-import { Textarea } from '@/components/ui/textarea';
->>>>>>> b8f278ee
 import type { Patient, Encounter } from '@/lib/types';
 import { supabaseDataService } from '@/lib/supabaseDataService';
 import { useToast } from '@/hooks/use-toast';
@@ -54,24 +49,6 @@
   const [encounter, setEncounter] = useState<Encounter | null>(null);
   const [isCreating, setIsCreating] = useState(false);
   const [mounted, setMounted] = useState(false);
-<<<<<<< HEAD
-  
-  // Form state
-  const [reason, setReason] = useState('');
-  const [scheduledDate, setScheduledDate] = useState<Date | null>(new Date());
-  const [duration, setDuration] = useState<number | null>(30);
-=======
-  const [started, setStarted] = useState(false);
-  const [transcriptText, setTranscriptText] = useState("");
-  const transcriptTextareaRef = useRef<HTMLTextAreaElement>(null);
-  const [isGeneratingPlan, setIsGeneratingPlan] = useState(false);
-  const [diagnosisText, setDiagnosisText] = useState('');
-  const [treatmentText, setTreatmentText] = useState('');
-  const [activeTab, setActiveTab] = useState('transcript');
-  const [planGenerated, setPlanGenerated] = useState(false);
-  const [tabBarVisible, setTabBarVisible] = useState(false);
-  const [isSaving, setIsSaving] = useState(false);
->>>>>>> b8f278ee
 
   // Ensure we only render on client side
   useEffect(() => {
@@ -289,272 +266,46 @@
           <X className="h-4 w-4" />
         </Button>
 
-        {/* Header */}
-        <div className="mb-6">
-          <h2 className="text-xl font-semibold mb-2">Start New Consultation</h2>
-          <p className="text-sm text-muted-foreground">
-            {patient.name || `${patient.firstName || ''} ${patient.lastName || ''}`.trim() || patient.id}
-          </p>
-        </div>
-
-        {isCreating ? (
-          <div className="flex items-center justify-center py-12">
-            <div className="text-center">
-              <div className="animate-spin rounded-full h-8 w-8 border-b-2 border-primary mx-auto mb-4"></div>
-              <p className="text-sm text-muted-foreground">Creating consultation...</p>
+        {/* Main content area */}
+        <div className="pt-8">
+          {isCreating ? (
+            <div className="flex items-center justify-center p-8">
+              <div className="text-center">
+                <div className="animate-spin rounded-full h-8 w-8 border-b-2 border-foreground mx-auto mb-4"></div>
+                <p className="text-sm text-muted-foreground">Creating consultation...</p>
+              </div>
             </div>
-          </div>
-        ) : encounter ? (
-          <div className="space-y-4">
-            <div className="p-4 bg-green-50 dark:bg-green-950/20 border border-green-200 dark:border-green-800 rounded-lg">
-              <p className="text-sm text-green-800 dark:text-green-200 font-medium">
-                ✓ Consultation created successfully
-              </p>
-              <p className="text-xs text-green-600 dark:text-green-400 mt-1">
-                ID: {encounter.id.split('_').pop()}
-              </p>
-            </div>
-            
-            <div className="flex justify-end gap-3">
-              <Button variant="ghost" onClick={handleClose}>
-                Cancel
-              </Button>
-              <Button variant="default" onClick={handleStart}>
-                Start
-              </Button>
-            </div>
-          </div>
-        ) : (
-          <div className="space-y-4">
-            {/* Patient Info - Read Only */}
-            <div>
-              <Label className="text-sm font-semibold">Patient</Label>
-              <div className="mt-1 p-3 bg-muted/50 rounded-md border">
-                <p className="text-sm font-medium">
-                  {patient.name || `${patient.firstName || ''} ${patient.lastName || ''}`.trim() || patient.id}
-                </p>
-<<<<<<< HEAD
-                <p className="text-xs text-muted-foreground">
-                  {patient.dateOfBirth && `DOB: ${format(new Date(patient.dateOfBirth), 'MMM dd, yyyy')}`}
-                  {patient.gender && ` • ${patient.gender}`}
+          ) : encounter ? (
+            <div className="space-y-6">
+              <div>
+                <h2 className="text-xl font-semibold mb-2">New Consultation</h2>
+                <p className="text-sm text-muted-foreground">
+                  Consultation ID: {encounter.id}
                 </p>
               </div>
-            </div>
-
-            {/* Reason for encounter */}
-            <div>
-              <Label htmlFor="reason" className="text-sm font-semibold">
-                Reason for encounter
-              </Label>
-              <Textarea 
-                id="reason"
-                placeholder="E.g., joint pain, generalized inflammation, follow-up visit..."
-                className="mt-1 text-sm"
-                value={reason}
-                onChange={(e) => setReason(e.target.value)}
-                rows={3}
-              />
-=======
+              
+              {/* TODO: This will be replaced with transcript/editor and tabs in future phases */}
+              <div className="border border-border rounded-lg p-4 min-h-[300px] bg-background/50">
+                <p className="text-sm text-muted-foreground">
+                  Consultation content will appear here...
+                </p>
               </div>
               
-              {/* Tab Buttons - Rendered if planGenerated is true, with fade-in animation */}
-              {planGenerated && (
-                <div className={`transition-opacity duration-500 ${tabBarVisible ? 'opacity-100' : 'opacity-0'}`}>
-                  <div className="flex space-x-2 border-b mb-4">
-                    <Button 
-                      variant={activeTab === 'transcript' ? 'default' : 'ghost'} 
-                      onClick={() => setActiveTab('transcript')}
-                    >
-                      Transcript
-                    </Button>
-                    <Button 
-                      variant={activeTab === 'diagnosis' ? 'default' : 'ghost'} 
-                      onClick={() => setActiveTab('diagnosis')}
-                    >
-                      Diagnosis
-                    </Button>
-                    <Button 
-                      variant={activeTab === 'treatment' ? 'default' : 'ghost'} 
-                      onClick={() => setActiveTab('treatment')}
-                    >
-                      Treatment
-                    </Button>
-                  </div>
-                </div>
-              )}
-
-              {/* Conditional rendering for prompt or existing content */}
-              {!started && encounter && !isCreating && (
-                <div
-                  className={`transition-opacity duration-300 ease-in-out ${
-                    started ? 'opacity-0' : 'opacity-100'
-                  } flex flex-col items-center justify-center p-8 min-h-[300px]`}
-                >
-                  <p className="text-center text-xl text-foreground/80">
-                    Start typing to begin the consultation...
-                  </p>
-                  <Button variant="secondary" size="lg" className="mt-4" onClick={startVoiceInput}>
-                    <Mic className="mr-2 h-5 w-5" />
-                    Transcribe Audio
-                  </Button>
-                </div>
-              )}
-              
-              {started && encounter && !isCreating && (
-                <>
-                  {planGenerated ? (
-                    <div className="mt-0"> {/* Container for tabbed content */}
-                      <div key={activeTab} className="animate-fadeIn"> {/* Keyed div for fade-in animation */}
-                        {activeTab === 'transcript' && (
-                          <Textarea
-                            ref={transcriptTextareaRef}
-                            value={transcriptText}
-                            onChange={(e) => setTranscriptText(e.target.value)}
-                            placeholder="Document the conversation here..."
-                            className="w-full min-h-[40vh] h-64 resize-none p-4 text-base bg-transparent outline-none border border-border/30 rounded-md focus:ring-1 focus:ring-ring"
-                          />
-                        )}
-                        {activeTab === 'diagnosis' && (
-                          <Textarea
-                            value={diagnosisText}
-                            onChange={(e) => setDiagnosisText(e.target.value)}
-                            placeholder="Enter diagnosis details here..."
-                            className="w-full min-h-[40vh] h-64 resize-none p-4 text-base bg-transparent outline-none border border-border/30 rounded-md focus:ring-1 focus:ring-ring"
-                            autoFocus
-                          />
-                        )}
-                        {activeTab === 'treatment' && (
-                          <Textarea
-                            value={treatmentText}
-                            onChange={(e) => setTreatmentText(e.target.value)}
-                            placeholder="Enter treatment plan here..."
-                            className="w-full min-h-[40vh] h-64 resize-none p-4 text-base bg-transparent outline-none border border-border/30 rounded-md focus:ring-1 focus:ring-ring"
-                            autoFocus
-                          />
-                        )}
-                      </div>
-                    </div>
-                  ) : (
-                    // If plan NOT generated, show only the transcript editor (original behavior)
-                    <div
-                      className={`transition-opacity duration-300 ease-in-out delay-150 ${
-                        !started ? 'opacity-0' : 'opacity-100' // This handles initial fade-in of the editor
-                      } bg-background/50 rounded-lg`}
-                    >
-                      <Textarea
-                        ref={transcriptTextareaRef}
-                        value={transcriptText}
-                          onChange={(e) => setTranscriptText(e.target.value)}
-                          placeholder="Document the conversation here..."
-                          className="w-full min-h-[40vh] h-64 resize-none p-4 text-base bg-transparent outline-none border border-border/30 rounded-md focus:ring-1 focus:ring-ring"
-                        />
-                      )}
-                      {activeTab === 'diagnosis' && (
-                        <Textarea
-                          value={diagnosisText}
-                          onChange={(e) => setDiagnosisText(e.target.value)}
-                          placeholder="Enter diagnosis details here..."
-                          className="w-full min-h-[40vh] h-64 resize-none p-4 text-base bg-transparent outline-none border border-border/30 rounded-md focus:ring-1 focus:ring-ring"
-                          autoFocus
-                        />
-                      )}
-                      {activeTab === 'treatment' && (
-                        <Textarea
-                          value={treatmentText}
-                          onChange={(e) => setTreatmentText(e.target.value)}
-                          placeholder="Enter treatment plan here..."
-                          className="w-full min-h-[40vh] h-64 resize-none p-4 text-base bg-transparent outline-none border border-border/30 rounded-md focus:ring-1 focus:ring-ring"
-                          autoFocus
-                        />
-                      )}
-                    </div>
-                  ) : (
-                    // If plan NOT generated, show only the transcript editor (original behavior)
-                    <div
-                      className={`transition-opacity duration-300 ease-in-out delay-150 ${
-                        !started ? 'opacity-0' : 'opacity-100' // This handles initial fade-in of the editor
-                      } bg-background/50 rounded-lg`}
-                    >
-                      <Textarea
-                        ref={transcriptTextareaRef}
-                        value={transcriptText}
-                        onChange={(e) => setTranscriptText(e.target.value)}
-                        placeholder="Document the conversation here..."
-                        className="w-full min-h-[40vh] h-64 resize-none p-4 text-base bg-transparent outline-none border border-border/30 rounded-md focus:ring-1 focus:ring-ring"
-                      />
-                    </div>
-                  )}
-                </>
-              )}
-              
-              <div className="flex justify-end gap-2 mt-6">
-                <Button variant="secondary" onClick={handleClose} disabled={isSaving}>
-                  {isSaving ? "Saving..." : "Close"}
+              <div className="flex justify-end gap-2">
+                <Button variant="secondary" onClick={handleClose}>
+                  Close
                 </Button>
-                <Button 
-                  variant="default" 
-                  onClick={handleClinicalPlan}
-                  disabled={transcriptText.length < 10 || isGeneratingPlan}
-                >
-                  {isGeneratingPlan ? "Generating..." : "Clinical Plan"}
+                <Button variant="default">
+                  Start Recording
                 </Button>
               </div>
             </div>
           ) : (
-            // Fallback if encounter creation fails
-            <div className="flex items-center justify-center p-8 min-h-[300px]">
-              <p className="text-sm text-muted-foreground">Failed to create consultation. Please try again.</p>
->>>>>>> b8f278ee
+            <div className="flex items-center justify-center p-8">
+              <p className="text-sm text-muted-foreground">Failed to create consultation</p>
             </div>
-
-            {/* Date and time */}
-            <div>
-              <Label className="text-sm font-semibold">Date and time</Label>
-              <StyledDatePicker
-                placeholderText={format(new Date(), 'MMM dd, yyyy h:mm aa')}
-                selected={scheduledDate}
-                onChange={(date: Date | null) => setScheduledDate(date)}
-                showTimeSelect
-                timeInputLabel="Time:"
-                dateFormat="MMM dd, yyyy h:mm aa"
-                className="mt-1"
-                timeIntervals={15}
-                popperClassName="z-[60]"
-                showMonthDropdown
-                showYearDropdown
-                dropdownMode="select"
-              />
-            </div>
-
-            {/* Duration */}
-            <div>
-              <Label className="text-sm font-semibold">Duration</Label>
-              <select
-                value={duration || ''}
-                onChange={(e) => setDuration(e.target.value ? parseInt(e.target.value) : null)}
-                className={cn(
-                  "w-full mt-1 px-3 py-2 border rounded-md bg-background text-sm",
-                  !duration ? "text-muted-foreground" : "text-foreground"
-                )}
-              >
-                <option value="" disabled>Select duration</option>
-                {Array.from({ length: 24 }, (_, i) => (i + 1) * 5).map(minutes => (
-                  <option key={minutes} value={minutes}>{minutes} min</option>
-                ))}
-              </select>
-            </div>
-
-            {/* Action buttons */}
-            <div className="flex justify-end gap-3 pt-4">
-              <Button variant="ghost" onClick={handleClose}>
-                Cancel
-              </Button>
-              <Button variant="default" onClick={handleStart}>
-                Start
-              </Button>
-            </div>
-          </div>
-        )}
+          )}
+        </div>
       </div>
     </div>
   );
